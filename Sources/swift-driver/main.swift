//===--------------- main.swift - Swift Driver Main Entrypoint ------------===//
//
// This source file is part of the Swift.org open source project
//
// Copyright (c) 2014 - 2019 Apple Inc. and the Swift project authors
// Licensed under Apache License v2.0 with Runtime Library Exception
//
// See https://swift.org/LICENSE.txt for license information
// See https://swift.org/CONTRIBUTORS.txt for the list of Swift project authors
//
//===----------------------------------------------------------------------===//
import SwiftDriverExecution
import SwiftDriver
#if os(Windows)
import CRT
#elseif os(iOS) || os(macOS) || os(tvOS) || os(watchOS)
import Darwin
#else
import Glibc
#endif
import TSCBasic

import Dispatch

#if os(Windows)
import WinSDK
#endif

import enum TSCUtility.Diagnostics

let interruptSignalSource = DispatchSource.makeSignalSource(signal: SIGINT)
let diagnosticsEngine = DiagnosticsEngine(handlers: [Driver.stderrDiagnosticsHandler])
var driverInterrupted = false
func getExitCode(_ code: Int32) -> Int32 {
  if driverInterrupted {
    interruptSignalSource.cancel()
#if os(Windows)
    TerminateProcess(GetCurrentProcess(), UINT(0xC0000000 | UINT(2)))
#else
    kill(getpid(), SIGINT)
#endif
    fatalError("Invalid state, could not kill process")
  }
  return code
}

do {
  #if !os(Windows)
  signal(SIGINT, SIG_IGN)
  #endif
  let processSet = ProcessSet()
  interruptSignalSource.setEventHandler {
    // Terminate running compiler jobs and let the driver exit gracefully, remembering
    // to return a corresponding exit code when done.
    processSet.terminate()
    driverInterrupted = true
  }
  interruptSignalSource.resume()

  if ProcessEnv.vars["SWIFT_ENABLE_EXPLICIT_MODULE"] != nil {
    CommandLine.arguments.append("-explicit-module-build")
  }

  let (mode, arguments) = try Driver.invocationRunMode(forArgs: CommandLine.arguments)

  if case .subcommand(let subcommand) = mode {
    // We are running as a subcommand, try to find the subcommand adjacent to the executable we are running as.
    // If we didn't find the tool there, let the OS search for it.
    let subcommandPath = Process.findExecutable(CommandLine.arguments[0])?.parentDirectory.appending(component: subcommand)
                         ?? Process.findExecutable(subcommand)

<<<<<<< HEAD
    guard let subcommandPath = subcommandPath,
          localFileSystem.exists(subcommandPath) else {
      fatalError("cannot find subcommand executable '\(subcommand)'")
=======
    if subcommandPath == nil || !localFileSystem.exists(subcommandPath!) {
      throw Driver.Error.unknownOrMissingSubcommand(subcommand)
>>>>>>> 80873b06
    }

    // Pass the full path to subcommand executable.
    var arguments = arguments
    arguments[0] = subcommandPath.pathString

    // Execute the subcommand.
    try exec(path: subcommandPath.pathString, args: arguments)
  }

  let executor = try SwiftDriverExecutor(diagnosticsEngine: diagnosticsEngine,
                                         processSet: processSet,
                                         fileSystem: localFileSystem,
                                         env: ProcessEnv.vars)
  var driver = try Driver(args: arguments,
                          diagnosticsEngine: diagnosticsEngine,
                          executor: executor,
                          integratedDriver: false)
  
  // FIXME: The following check should be at the end of Driver.init, but current
  // usage of the DiagnosticVerifier in tests makes this difficult.
  guard !driver.diagnosticEngine.hasErrors else { throw Diagnostics.fatalError }

  let jobs = try driver.planBuild()
  try driver.run(jobs: jobs)

  if driver.diagnosticEngine.hasErrors {
    exit(getExitCode(EXIT_FAILURE))
  }
  exit(getExitCode(0))
} catch Diagnostics.fatalError {
  exit(getExitCode(EXIT_FAILURE))
} catch let diagnosticData as DiagnosticData {
  diagnosticsEngine.emit(.error(diagnosticData))
  exit(getExitCode(EXIT_FAILURE))
} catch {
  print("error: \(error)")
  exit(getExitCode(EXIT_FAILURE))
}<|MERGE_RESOLUTION|>--- conflicted
+++ resolved
@@ -69,14 +69,9 @@
     let subcommandPath = Process.findExecutable(CommandLine.arguments[0])?.parentDirectory.appending(component: subcommand)
                          ?? Process.findExecutable(subcommand)
 
-<<<<<<< HEAD
     guard let subcommandPath = subcommandPath,
           localFileSystem.exists(subcommandPath) else {
-      fatalError("cannot find subcommand executable '\(subcommand)'")
-=======
-    if subcommandPath == nil || !localFileSystem.exists(subcommandPath!) {
       throw Driver.Error.unknownOrMissingSubcommand(subcommand)
->>>>>>> 80873b06
     }
 
     // Pass the full path to subcommand executable.
