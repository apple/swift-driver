--- conflicted
+++ resolved
@@ -207,14 +207,9 @@
   /// looks in the `executableDir`, `xcrunFind` or in the `searchPaths`.
   /// - Parameter executable: executable to look for [i.e. `swift`]. Executable suffix (eg. `.exe`) should be omitted.
   func lookup(executable: String) throws -> AbsolutePath {
-<<<<<<< HEAD
-    if let overrideString = envVar(forExecutable: executableName(executable)),
+    if let overrideString = envVar(forExecutable: executable),
        let path = try? AbsolutePath(validating: overrideString) {
       return path
-=======
-    if let overrideString = envVar(forExecutable: executable) {
-      return try AbsolutePath(validating: overrideString)
->>>>>>> 7c14673d
     } else if let toolDir = toolDirectory,
               let path = lookupExecutablePath(filename: executableName(executable), currentWorkingDirectory: nil, searchPaths: [toolDir]) {
       // Looking for tools from the tools directory.
