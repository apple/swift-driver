//===--------------- GenericUnixToolchain+LinkerSupport.swift -------------===//
//
// This source file is part of the Swift.org open source project
//
// Copyright (c) 2014 - 2019 Apple Inc. and the Swift project authors
// Licensed under Apache License v2.0 with Runtime Library Exception
//
// See https://swift.org/LICENSE.txt for license information
// See https://swift.org/CONTRIBUTORS.txt for the list of Swift project authors
//
//===----------------------------------------------------------------------===//
import TSCBasic
import SwiftOptions

extension GenericUnixToolchain {
  private func defaultLinker(for targetTriple: Triple) -> String? {
    switch targetTriple.arch {
    case .arm, .aarch64, .armeb, .thumb, .thumbeb:
      // BFD linker has issues wrt relocation of the protocol conformance
      // section on these targets, it also generates COPY relocations for
      // final executables, as such, unless specified, we default to gold
      // linker.
      return "gold"
    case .x86, .x86_64, .ppc64, .ppc64le, .systemz:
      // BFD linker has issues wrt relocations against protected symbols.
      return "gold"
    default:
      // Otherwise, use the default BFD linker.
      return ""
    }
  }

  private func majorArchitectureName(for triple: Triple) -> String {
    // The concept of a "major" arch name only applies to Linux triples
    guard triple.os == .linux else { return triple.archName }

    // HACK: We don't wrap LLVM's ARM target architecture parsing, and we should
    //       definitely not try to port it. This check was only normalizing
    //       "armv7a/armv7r" and similar variants for armv6 to 'armv7' and
    //       'armv6', so just take a brute-force approach
    if triple.archName.contains("armv7") { return "armv7" }
    if triple.archName.contains("armv6") { return "armv6" }
    return triple.archName
  }

  public func addPlatformSpecificLinkerArgs(
    to commandLine: inout [Job.ArgTemplate],
    parsedOptions: inout ParsedOptions,
    linkerOutputType: LinkOutputType,
    inputs: [TypedVirtualPath],
    outputFile: VirtualPath,
    sdkPath: String?,
    sanitizers: Set<Sanitizer>,
<<<<<<< HEAD
    targetTriple: Triple
  ) throws -> VirtualPath {
=======
    targetTriple: Triple,
    targetVariantTriple: Triple?
  ) throws -> AbsolutePath {
>>>>>>> 0aa21788
    switch linkerOutputType {
    case .dynamicLibrary:
      // Same options as an executable, just with '-shared'
      commandLine.appendFlag("-shared")
      fallthrough
    case .executable:
      if !targetTriple.triple.isEmpty {
        commandLine.appendFlag("-target")
        commandLine.appendFlag(targetTriple.triple)
      }

        // Select the linker to use.
      var linker: String?
      if let arg = parsedOptions.getLastArgument(.useLd) {
        linker = arg.asSingle
      } else {
        linker = defaultLinker(for: targetTriple)
      }

      if let linker = linker {
        #if os(Haiku)
        // For now, passing -fuse-ld on Haiku doesn't work as swiftc doesn't
        // recognise it. Passing -use-ld= as the argument works fine.
        commandLine.appendFlag("-use-ld=\(linker)")
        #else
        commandLine.appendFlag("-fuse-ld=\(linker)")
        #endif
      }

      // Configure the toolchain.
      //
      // By default use the system `clang` to perform the link.  We use `clang` for
      // the driver here because we do not wish to select a particular C++ runtime.
      // Furthermore, until C++ interop is enabled, we cannot have a dependency on
      // C++ code from pure Swift code.  If linked libraries are C++ based, they
      // should properly link C++.  In the case of static linking, the user can
      // explicitly specify the C++ runtime to link against.  This is particularly
      // important for platforms like android where as it is a Linux platform, the
      // default C++ runtime is `libstdc++` which is unsupported on the target but
      // as the builds are usually cross-compiled from Linux, libstdc++ is going to
      // be present.  This results in linking the wrong version of libstdc++
      // generating invalid binaries.  It is also possible to use different C++
      // runtimes than the default C++ runtime for the platform (e.g. libc++ on
      // Windows rather than msvcprt).  When C++ interop is enabled, we will need to
      // surface this via a driver flag.  For now, opt for the simpler approach of
      // just using `clang` and avoid a dependency on the C++ runtime.
      var clangPath = try getToolPath(.clang)
      if let toolsDirPath = parsedOptions.getLastArgument(.toolsDirectory) {
        // FIXME: What if this isn't an absolute path?
        let toolsDir = try AbsolutePath(validating: toolsDirPath.asSingle)

        // If there is a clang in the toolchain folder, use that instead.
        if let tool = lookupExecutablePath(filename: "clang", searchPaths: [toolsDir]) {
          clangPath = .absolute(tool)
        }

        // Look for binutils in the toolchain folder.
        commandLine.appendFlag("-B")
        commandLine.appendPath(toolsDir)
      }

      // Executables on Linux get -pie
      if targetTriple.os == .linux && linkerOutputType == .executable {
        commandLine.appendFlag("-pie")
      }

      let staticStdlib = parsedOptions.hasFlag(positive: .staticStdlib,
                                               negative: .noStaticStdlib,
                                                   default: false)
      let staticExecutable = parsedOptions.hasFlag(positive: .staticExecutable,
                                                   negative: .noStaticExecutable,
                                                  default: false)
      let hasRuntimeArgs = !(staticStdlib || staticExecutable)

      let runtimePaths = try runtimeLibraryPaths(
        for: targetTriple,
        parsedOptions: &parsedOptions,
        sdkPath: sdkPath,
        isShared: hasRuntimeArgs
      )

      if hasRuntimeArgs && targetTriple.environment != .android {
        // FIXME: We probably shouldn't be adding an rpath here unless we know
        //        ahead of time the standard library won't be copied.
        for path in runtimePaths {
          commandLine.appendFlag(.Xlinker)
          commandLine.appendFlag("-rpath")
          commandLine.appendFlag(.Xlinker)
          commandLine.appendPath(path)
        }
      }

      let sharedResourceDirPath = try computeResourceDirPath(
        for: targetTriple,
        parsedOptions: &parsedOptions,
        isShared: true
      )

      let swiftrtPath = sharedResourceDirPath
        .appending(
          components: String(majorArchitectureName(for: targetTriple)), "swiftrt.o"
        )
      commandLine.appendPath(swiftrtPath)

      let inputFiles: [Job.ArgTemplate] = inputs.map { input in
        // Autolink inputs are handled specially
        if input.type == .autolink {
          return .flag("@\(input.file.name)")
        }
        return .path(input.file)
      }
      commandLine.append(contentsOf: inputFiles)

      let fSystemArgs = parsedOptions.arguments(for: .F, .Fsystem)
      for opt in fSystemArgs {
        if opt.option == .Fsystem {
          commandLine.appendFlag("-iframework")
        } else {
          commandLine.appendFlag(.F)
        }
        commandLine.appendPath(try VirtualPath(path: opt.argument.asSingle))
      }

      if let path = sdkPath {
        commandLine.appendFlag("--sysroot")
        commandLine.appendFlag(path)
      }

      // Add the runtime library link paths.
      for path in runtimePaths {
        commandLine.appendFlag(.L)
        commandLine.appendPath(path)
      }

      // Link the standard library. In two paths, we do this using a .lnk file
      // if we're going that route, we'll set `linkFilePath` to the path to that
      // file.
      var linkFilePath: VirtualPath? = try computeResourceDirPath(
        for: targetTriple,
        parsedOptions: &parsedOptions,
        isShared: false
      )

      if staticExecutable {
        linkFilePath = linkFilePath?.appending(component: "static-executable-args.lnk")
      } else if staticStdlib {
        linkFilePath = linkFilePath?.appending(component: "static-stdlib-args.lnk")
      } else {
        linkFilePath = nil
        commandLine.appendFlag("-lswiftCore")
      }

      if let linkFile = linkFilePath {
        guard localFileSystem.isFile(linkFile) else {
          fatalError("\(linkFile.pathString) not found")
        }
        commandLine.appendFlag("@\(linkFile.pathString)")
      }

      // Explicitly pass the target to the linker
      commandLine.appendFlag("--target=\(targetTriple.triple)")

      // Delegate to Clang for sanitizers. It will figure out the correct linker
      // options.
      if linkerOutputType == .executable && !sanitizers.isEmpty {
        let sanitizerNames = sanitizers
          .map { $0.rawValue }
          .sorted() // Sort so we get a stable, testable order
          .joined(separator: ",")
        commandLine.appendFlag("-fsanitize=\(sanitizerNames)")

        // The TSan runtime depends on the blocks runtime and libdispatch.
        if sanitizers.contains(.thread) {
          commandLine.appendFlag("-lBlocksRuntime")
          commandLine.appendFlag("-ldispatch")
        }
      }

      if parsedOptions.hasArgument(.profileGenerate) {
        let libProfile = sharedResourceDirPath
          .parentDirectory // remove platform name
          .appending(components: "clang", "lib", targetTriple.osName,
                                 "libclangrt_profile-\(targetTriple.archName).a")
        commandLine.appendPath(libProfile)

        // HACK: Hard-coded from llvm::getInstrProfRuntimeHookVarName()
        commandLine.appendFlag("-u__llvm_profile_runtime")
      }

      // Run clang++ in verbose mode if "-v" is set
      try commandLine.appendLast(.v, from: &parsedOptions)

      // These custom arguments should be right before the object file at the
      // end.
      try commandLine.append(
        contentsOf: parsedOptions.arguments(in: .linkerOption)
      )
      try commandLine.appendAllArguments(.Xlinker, from: &parsedOptions)
      try commandLine.appendAllArguments(.XclangLinker, from: &parsedOptions)

        // This should be the last option, for convenience in checking output.
      commandLine.appendFlag(.o)
      commandLine.appendPath(outputFile)
      return clangPath
    case .staticLibrary:
      // We're using 'ar' as a linker
      commandLine.appendFlag("crs")
      commandLine.appendPath(outputFile)

      commandLine.append(contentsOf: inputs.map { .path($0.file) })
      return try getToolPath(.staticLinker)
    }

  }
}<|MERGE_RESOLUTION|>--- conflicted
+++ resolved
@@ -51,14 +51,9 @@
     outputFile: VirtualPath,
     sdkPath: String?,
     sanitizers: Set<Sanitizer>,
-<<<<<<< HEAD
-    targetTriple: Triple
-  ) throws -> VirtualPath {
-=======
     targetTriple: Triple,
     targetVariantTriple: Triple?
-  ) throws -> AbsolutePath {
->>>>>>> 0aa21788
+  ) throws -> VirtualPath {
     switch linkerOutputType {
     case .dynamicLibrary:
       // Same options as an executable, just with '-shared'
